--- conflicted
+++ resolved
@@ -1,20 +1,5 @@
 describe("GeoFire Tests", function() {
-<<<<<<< HEAD
   var dataRef = new Firebase("https://geofiretest.firebaseio-demo.com");
-  var geo = new GeoFire(dataRef);
-
-  function addLocation(key, location) {
-    geo.set(key, location);
-  }
-
-  it("setting valid locations updates Firebase", function() {
-    expect(addLocation("loc1", [50, 50])).not.toThrow();
-  });
-
-  it("setting invalid locations throws an error", function() {
-    expect(addLocation("loc1", [100, 100])).toThrow();
-  });
-=======
 
   function Checklist(items, doneCB) {
     var eventsToComplete = items ? items : ["default"];
@@ -28,9 +13,7 @@
         doneCB();
       }
     }
-  }
-
-  var ref = new Firebase('https://geofiretest.firebaseio-demo.com');
+  };
 
   it("get and set return promises", function(done) {
     var cl = new Checklist(["first promise", "second promise"], done);
@@ -47,6 +30,22 @@
       expect(loc).toEqual([1,2]);
       cl.x("second promise");
     });
-  })
->>>>>>> 10216f91
+  });
+
+  /*it("get throws error on invalid inputs" ,function(done) {
+    var cl = new Checklist(["first promise", "second promise"], done);
+
+    var gf = new GeoFire(ref);
+    var p1 = gf.set("hello", [1,2]);
+    var p2 = gf.get("hello");
+
+    p1.then(function() {
+      cl.x("first promise");
+    });
+
+    p2.then(function(loc) {
+      expect(loc).toEqual([1,2]);
+      cl.x("second promise");
+    });
+  });*/
 });