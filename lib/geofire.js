/**
 * Includes
*/
var RSVP = require('rsvp');
var geoUtils = require('geo-utils');

/**
 * Helper functions to detect invalid inputs
 */
var validateKey = function (key) {
<<<<<<< HEAD
  if (typeof key !=== "string") {
    throw new Error("Invalid key " + key + ": key must be a string");
  }
};

var validateLocation = function (loc) {
  if (loc.length != 2) {
    throw new Error("Invalid location " + loc + ": expected 2 parameters, got " + loc.length);
  }

  var latitude = loc[0];
  var longitude = loc[1];

  if (typeof latitude !== "number") {
    throw new Error("Invalid location " + loc + ": latitude must be a number");
  }
  if (typeof longitude !== "number") {
    throw new Error("Invalid location " + loc + ": longitude must be a number");
  }
  if (latitude >= -90 && latitude <= 90) {
    throw new Error("Invalid location " + loc + ": latitude must be within range [-90, 90]");
  }
  if (longitude >= -180 && longitude <= 180) {
    throw new Error("Invalid location " + loc + ": longitude must be within range [-180, 180]");
  }
=======
  //throw new Error("Invalid key " + key);
};

var validateLocation = function (loc) {
  //throw new Error("Invalid location " + loc);
>>>>>>> 10216f91
};

/**
 * Helper functions to write to Firebase
 */
var updateFirebaseIndex(key, location) {
  var promise = new RSVP.Promise(function(resolve, reject) {
    this._ref.child("indices").update({
      encode(location, 12): key         // TODO: make sure 12 is correct; want 1 meter precision
    }, function(error) {
      if (error) {
        reject("Synchronization failed.");
      }
      else {
        resolve();
      }
    });
  });

  return promise;
});

var updateFirebaseLocation(key, locaton) {
  var promise = new RSVP.Promise(function(resolve, reject) {
    this._ref.child("locations").update({
      key: location                   // TODO: make sure 12 is correct; want 1 meter precision
    }, function(error) {
      if (error) {
        reject("Synchronization failed.");
      }
      else {
        resolve();
      }
    });
  });

  return promise;
});

/**
 * GeoQuery constructor
 */
var GeoQuery = function (queryCriteria) {
  //extend Promise...
};

GeoQuery.prototype.getInitialResults = function() {

};

GeoQuery.prototype.onKeyEntered = function(callback) {

};

GeoQuery.prototype.onKeyMoved = function(callback) {

};

GeoQuery.prototype.onKeyLeft = function(callback) {

};

GeoQuery.prototype.updateQueryCriteria = function (newCriteria) {

};

GeoQuery.prototype.cancel = function () {

};


/**
 * Callback registration, used to cancel outstanding callbacks.
 */
var GeoCallbackRegistration = function (onCancel) {
  this._onCancel = onCancel;
};

GeoCallbackRegistration.prototype.cancel = function () {
  if (this._onCancel()) {
    this._onCancel();
    delete this._onCancel;
  }
};

/**
 * GeoFire API - This is the only public symbol we expose.
 */
var GeoFire = function (ref) {
  this._ref = ref;
};

/**
 * @return a promise that is fulfilled when the write is complete.
 */
GeoFire.prototype.set = function (key, location) {
  validateKey(key);
  validateLocation(location);

<<<<<<< HEAD
  return updateFirebaseIndex(key, location).then(function() {
    return updateFirebaseLocation(key, location);
  }, function(error) {
    console.log(error);
  });
=======
  //TODO - make this actually get resolved properly.
  var promise = new RSVP.Promise(function(resolve, reject) {
    // succeed
    resolve(true);
  });
  return promise;
>>>>>>> 10216f91
};

/**
 * @return a promise that is fulfilled with the location of the given key.
 */
GeoFire.prototype.get = function (key) {
  validateKey(key);

  var promise = new RSVP.Promise(function(resolve, reject) {
<<<<<<< HEAD
    this._ref.child("locations/" + key).once("value", function(dataSnapshot) {
      resolve(dataSnapshot.val());
    });
  });

=======
    // succeed
    resolve([1,2]);
  });
>>>>>>> 10216f91
  return promise;
};

/**
 * Creates a query object
 */
GeoFire.prototype.query = function(criteria) {

};<|MERGE_RESOLUTION|>--- conflicted
+++ resolved
@@ -1,14 +1,7 @@
-/**
- * Includes
-*/
-var RSVP = require('rsvp');
-var geoUtils = require('geo-utils');
-
 /**
  * Helper functions to detect invalid inputs
  */
 var validateKey = function (key) {
-<<<<<<< HEAD
   if (typeof key !=== "string") {
     throw new Error("Invalid key " + key + ": key must be a string");
   }
@@ -34,13 +27,6 @@
   if (longitude >= -180 && longitude <= 180) {
     throw new Error("Invalid location " + loc + ": longitude must be within range [-180, 180]");
   }
-=======
-  //throw new Error("Invalid key " + key);
-};
-
-var validateLocation = function (loc) {
-  //throw new Error("Invalid location " + loc);
->>>>>>> 10216f91
 };
 
 /**
@@ -140,20 +126,11 @@
   validateKey(key);
   validateLocation(location);
 
-<<<<<<< HEAD
   return updateFirebaseIndex(key, location).then(function() {
     return updateFirebaseLocation(key, location);
   }, function(error) {
     console.log(error);
   });
-=======
-  //TODO - make this actually get resolved properly.
-  var promise = new RSVP.Promise(function(resolve, reject) {
-    // succeed
-    resolve(true);
-  });
-  return promise;
->>>>>>> 10216f91
 };
 
 /**
@@ -163,17 +140,11 @@
   validateKey(key);
 
   var promise = new RSVP.Promise(function(resolve, reject) {
-<<<<<<< HEAD
     this._ref.child("locations/" + key).once("value", function(dataSnapshot) {
       resolve(dataSnapshot.val());
     });
   });
 
-=======
-    // succeed
-    resolve([1,2]);
-  });
->>>>>>> 10216f91
   return promise;
 };
 
